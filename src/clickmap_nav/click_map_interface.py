from graph_nav_interface import GraphNavInterface
from conq.data_recorder import ConqDataRecorder
from conq.clients import Clients
from conq.cameras_utils import RGB_SOURCES

import argparse
import os
import sys
import bosdyn.client.channel
import bosdyn.client.util
from bosdyn.client.lease import LeaseClient, LeaseKeepAlive, ResourceAlreadyClaimedError
from bosdyn.client.image import ImageClient
import numpy as np
import time
from pathlib import Path
from threading import Timer

from view_map_highlighted import SpotMap, VTKEngine, BosdynVTKInterface, HighlightInteractorStyle

class ClickMapInterface(GraphNavInterface, HighlightInteractorStyle): 
    def __init__(self, robot, upload_path, clients: Clients=None, silhouette=None, silhouetteActor=None):
        GraphNavInterface.__init__(self,robot, upload_path)
        HighlightInteractorStyle.__init__(self, silhouette, silhouetteActor)
        
        self.clients = clients
        self.clients.graphnav = self._graph_nav_client
        self.clients.state = self._robot_state_client
        now = int(time.time())
        root = Path(f"data/click_map_data_{now}")
        self.recorder = ConqDataRecorder(root, self.clients, sources=RGB_SOURCES)
        self.recorder_started = False

        self._list_graph_waypoint_and_edge_ids()
        self._upload_graph_and_snapshots() # option 5
        self.print_controls()

    
    def onKeyPressEvent(self, obj, event):
        key = self.GetInteractor().GetKeySym()
        actor = self.highlight_keypress_location()
        if key == '1':
            self._get_localization_state()
        elif key == '2':
            if actor:
                print(f"initializing localization to nearest fiducial")
                self._set_initial_localization_fiducial()
                self.print_controls()
        elif key == '4':
            if actor:
                print(f"initializing localization to waypoint {actor.waypoint_id}")
                self._set_initial_localization_waypoint([actor.waypoint_id])
                self.print_controls()
        elif key == '5':
            print(f"(Re)uploading graph and snapshots")
            self._upload_graph_and_snapshots()
            self.print_controls()
        elif key == '6':
            if actor:
                print(f"navigating to: {actor.waypoint_id}")
                self._navigate_to([actor.waypoint_id])
        elif key == '8':
            self._list_graph_waypoint_and_edge_ids()
            self.print_controls()
        elif key == '9':
            print(f"clearing graph")
            self._clear_graph()
            self.print_controls()
        elif key == 'q':
            # TODO: figure out how to do same as 'e' for exit
            self.recorder.stop() # Stop recording on exit
            self._on_quit()


        #  Forward events
        self.OnKeyPress()
        return key, actor

    def print_controls(self):
        print("""
            Controls:
              (Right-Click)  Zoom
              (Left-Click)   Rotate
              (Scroll-Click) Pan
              (r) reset the camera
              (e) exit the program
              (f) set a new camera focal point and fly towards that point
              (u) invokes the user event
              (3) toggles between stereo and non-stero mode
              (l) toggles on/off a latitude/longitude markers that can be used to estimate/control position.
            (1) Get localization state.
            (2) Initialize localization to the nearest fiducial (must be in sight of a fiducial).
            (4) Initialize localization to a specific waypoint (must be exactly at the waypoint).
            (5) (Re)Upload the graph and its snapshots.
            (6) Navigate to. The destination waypoint id is the second argument.
            (8) List the waypoint ids and edge ids of the map on the robot.
            (9) Clear the current graph.
            (q) Exit.
            """)
        
    def start_recording(self):
        if self.recorder_started:
            self.recorder.next_episode()
        else:
            self.recorder_started = True

        Timer(20, self.start_recording).start()
        self.recorder.start_episode(mode="localization", instruction="no instruction", save_interval=200)



def main(argv):
    """Run the click_map graph_nav interface."""
    parser = argparse.ArgumentParser(description=__doc__)
    parser.add_argument('-u', '--upload-filepath',
                        help='Full filepath to graph and snapshots to be uploaded.', required=True)
    parser.add_argument('-a', '--anchoring', action='store_true',
                        help='Draw the map according to the anchoring (in seed frame).')
    bosdyn.client.util.add_base_arguments(parser)
    options = parser.parse_args(argv)

    # Setup and authenticate the robot.
    sdk = bosdyn.client.create_standard_sdk('GraphNavClient')
    robot = sdk.create_robot(options.hostname)
    bosdyn.client.util.authenticate(robot)

    spot_map = SpotMap(options.upload_filepath)
    vtk_engine = VTKEngine()

        # Create an interface to create actors from the map datastructure
    bosdyn_vtk_interface = BosdynVTKInterface(spot_map, vtk_engine.renderer)
    # Display map objects extracted from file
    if options.anchoring:
        if len(spot_map.graph.anchoring.anchors) == 0:
            print('No anchors to draw.')
            sys.exit(-1)
        avg_pos = bosdyn_vtk_interface.create_anchored_graph_objects()
    else:
        avg_pos = bosdyn_vtk_interface.create_graph_objects()
    vtk_engine.set_camera(avg_pos + np.array([-1.0, 0.0, 5.0]))

    silhouette, silhouetteActor = bosdyn_vtk_interface.make_silhouette_actor()
<<<<<<< HEAD
=======
    style = ClickMapInterface(robot, options.upload_filepath, silhouette, silhouetteActor)
    vtk_engine.set_interactor_style(style)

    # TODO: can all this lease client boilerplate be handled by a ArmlabRobot class? loop below seems it could be reused
    # How do we want to manage all of the clients and ensuring the clients?
>>>>>>> 09d2f4d3
    lease_client = robot.ensure_client(LeaseClient.default_service_name)
    image_client = robot.ensure_client(ImageClient.default_service_name)
    clients = Clients(lease=lease_client, state=None, manipulation=None,
                          image=image_client, graphnav=None, raycast=None, command=None, robot=robot)
    style = ClickMapInterface(robot, options.upload_filepath, clients, silhouette, silhouetteActor)
    vtk_engine.set_interactor_style(style)

<<<<<<< HEAD
    style.start_recording()

    # graph_nav_interface = ClickMapInterface(robot, options.upload_filepath)
    
=======
>>>>>>> 09d2f4d3
    try:
        with LeaseKeepAlive(lease_client, must_acquire=True, return_at_exit=True):
            try:
                vtk_engine.start()
                style.recorder.stop()
                return True
            except Exception as exc:  # pylint: disable=broad-except
                print(exc)
                print('Graph nav command line client threw an error.')
                return False
    except ResourceAlreadyClaimedError:
        print(
            'The robot\'s lease is currently in use. Check for a tablet connection or try again in a few seconds.'
        )
        return False


if __name__ == '__main__':
    exit_code = 0
    if not main(sys.argv[1:]):
        exit_code = 1
    os._exit(exit_code)  # Exit hard, no cleanup that could block.<|MERGE_RESOLUTION|>--- conflicted
+++ resolved
@@ -139,14 +139,8 @@
     vtk_engine.set_camera(avg_pos + np.array([-1.0, 0.0, 5.0]))
 
     silhouette, silhouetteActor = bosdyn_vtk_interface.make_silhouette_actor()
-<<<<<<< HEAD
-=======
-    style = ClickMapInterface(robot, options.upload_filepath, silhouette, silhouetteActor)
-    vtk_engine.set_interactor_style(style)
-
     # TODO: can all this lease client boilerplate be handled by a ArmlabRobot class? loop below seems it could be reused
     # How do we want to manage all of the clients and ensuring the clients?
->>>>>>> 09d2f4d3
     lease_client = robot.ensure_client(LeaseClient.default_service_name)
     image_client = robot.ensure_client(ImageClient.default_service_name)
     clients = Clients(lease=lease_client, state=None, manipulation=None,
@@ -154,13 +148,10 @@
     style = ClickMapInterface(robot, options.upload_filepath, clients, silhouette, silhouetteActor)
     vtk_engine.set_interactor_style(style)
 
-<<<<<<< HEAD
     style.start_recording()
 
     # graph_nav_interface = ClickMapInterface(robot, options.upload_filepath)
-    
-=======
->>>>>>> 09d2f4d3
+
     try:
         with LeaseKeepAlive(lease_client, must_acquire=True, return_at_exit=True):
             try:
